--- conflicted
+++ resolved
@@ -31,11 +31,7 @@
         "!pip install matplotlib>=3.3.2\n",
         "\n",
         "## Install NeMo\n",
-<<<<<<< HEAD
-        "BRANCH = 'r1.23.0'\n",
-=======
         "BRANCH = 'main'\n",
->>>>>>> c5738263
         "!python -m pip install git+https://github.com/NVIDIA/NeMo.git@$BRANCH#egg=nemo_toolkit[all]\n",
         "\n",
         "## Grab the config we'll use in this example\n",
