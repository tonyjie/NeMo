# Copyright (c) 2021, NVIDIA CORPORATION.  All rights reserved.
#
# Licensed under the Apache License, Version 2.0 (the "License");
# you may not use this file except in compliance with the License.
# You may obtain a copy of the License at
#
#     http://www.apache.org/licenses/LICENSE-2.0
#
# Unless required by applicable law or agreed to in writing, software
# distributed under the License is distributed on an "AS IS" BASIS,
# WITHOUT WARRANTIES OR CONDITIONS OF ANY KIND, either express or implied.
# See the License for the specific language governing permissions and
# limitations under the License.

import asyncio
import datetime
import os
import threading
from functools import partial

import torch
from omegaconf import OmegaConf, open_dict
from pytorch_lightning.trainer.trainer import Trainer
from torch.utils.data import DataLoader, Dataset

from nemo.collections.nlp.models.language_modeling.megatron_gpt_model import MegatronGPTModel
from nemo.collections.nlp.modules.common.megatron.megatron_init import fake_initialize_model_parallel
from nemo.collections.nlp.modules.common.text_generation_server import MegatronServer
from nemo.collections.nlp.modules.common.text_generation_utils import generate
from nemo.collections.nlp.modules.common.transformer.text_generation import LengthParam, SamplingParam
from nemo.collections.nlp.parts.nlp_overrides import CustomProgressBar, NLPDDPStrategy, NLPSaveRestoreConnector
from nemo.core.config import hydra_runner
from nemo.utils.app_state import AppState
from nemo.utils.model_utils import inject_model_parallel_rank

try:
    from megatron.core import parallel_state

    HAVE_MEGATRON_CORE = True

except (ImportError, ModuleNotFoundError):

    HAVE_MEGATRON_CORE = False

"""
This is the script to run GPT text generation.

Usage:
    Assume the model has TP=1, PP=1 in the following use cases.
    a. run greedy inference from a nemo file:
        python megatron_gpt_eval.py \
            gpt_model_file=PATH_TO_MODEL \
            inference.greedy=True \
            inference.add_BOS=True \
            trainer.devices=1 \
            trainer.num_nodes=1 \
            tensor_model_parallel_size=-1 \
            pipeline_model_parallel_size=-1 \
            prompts=[prompt1,prompt2]

    b. run greedy inference from a PTL checkpoint file:
        python megatron_gpt_eval.py \
            checkpoint_dir=PATH_TO_CHECKPOINT_FILE \
            checkpoint_name=CHECKPOINT_FILE_NAME \
            hparams_file=HPARAMS_FILE \
            inference.greedy=True \
            inference.add_BOS=True \
            trainer.devices=1 \
            trainer.num_nodes=1 \
            tensor_model_parallel_size=-1 \
            pipeline_model_parallel_size=-1 \
            prompts=[prompt1,prompt2]

    c. run top_p inference from a nemo file:
        python megatron_gpt_eval.py \
            gpt_model_file=PATH_TO_MODEL \
            inference.greedy=False \
            inference.top_k=0 \
            inference.top_p=0.9 \
            inference.repetition_penalty=1.2 \
            inference.add_BOS=True \
            trainer.devices=1 \
            trainer.num_nodes=1 \
            tensor_model_parallel_size=-1 \
            pipeline_model_parallel_size=-1 \
            prompts=[prompt1,prompt2]

    d. If you don't need to generate tokens and need model to compute logprobs:
         python megatron_gpt_eval.py \
            gpt_model_file=PATH_TO_MODEL \
            inference.compute_logprob=True \
            trainer.devices=1 \
            trainer.num_nodes=1 \
            tensor_model_parallel_size=-1 \
            pipeline_model_parallel_size=-1 \
            prompts=[text to get logprob]

    e. Launch the inference server
         python megatron_gpt_eval.py \
            gpt_model_file=PATH_TO_MODEL \
            trainer.devices=1 \
            trainer.num_nodes=1 \
            tensor_model_parallel_size=-1 \
            pipeline_model_parallel_size=-1 \
            server=True
        
        To send a request to the server, here is one example code:
        ```python
        import json
        import requests

        batch_size = 8
        port_num = 5555
        headers = {"Content-Type": "application/json"}


        def request_data(data):
            resp = requests.put('http://localhost:{}/generate'.format(port_num),
                                data=json.dumps(data),
                                headers=headers)
            sentences = resp.json()['sentences']
            return sentences


        data = {
            "sentences": [""] * batch_size,
            "tokens_to_generate": 300,
            "temperature": 1.0,
            "add_BOS": True,
            "top_k": 0,
            "top_p": 0.9,
            "greedy": False,
            "all_probs": False,
            "repetition_penalty": 1.2,
            "min_tokens_to_generate": 2,
        }

        sentences = request_data(data)
        ```
"""

if not torch.cuda.is_available():
    raise EnvironmentError("GPU is needed for the inference")


class RequestDataSet(Dataset):
    def __init__(self, sentences):
        super().__init__()
        self.sentences = sentences

    def __len__(self,):
        return len(self.sentences)

    def __getitem__(self, idx):
        return self.sentences[idx]


def remove_padded_prompts(response, nb_paddings):
    result = {}
    for k, v in response.items():
        if v != None and (type(v) is list or type(v) is torch.Tensor):
            v = v[:-nb_paddings]
        result[k] = v
    return result


@hydra_runner(config_path="conf", config_name="megatron_gpt_inference")
def main(cfg) -> None:

    # trainer required for restoring model parallel models
    trainer = Trainer(
        strategy=NLPDDPStrategy(timeout=datetime.timedelta(seconds=18000)),
        **cfg.trainer,
        callbacks=[CustomProgressBar()],
    )

    if cfg.gpt_model_file is not None:
        if (
            cfg.tensor_model_parallel_size < 0
            or cfg.pipeline_model_parallel_size < 0
            or cfg.get('pipeline_model_parallel_split_rank', -1) < 0
        ):
            save_restore_connector = NLPSaveRestoreConnector()
            if os.path.isdir(cfg.gpt_model_file):
                save_restore_connector.model_extracted_dir = cfg.gpt_model_file
            model_config = MegatronGPTModel.restore_from(
                restore_path=cfg.gpt_model_file,
                trainer=trainer,
                return_config=True,
                save_restore_connector=save_restore_connector,
            )

            # with dist checkpointing we don't need to set this
            if not model_config.get('mcore_gpt', False):
                with open_dict(cfg):
                    cfg.tensor_model_parallel_size = model_config.get('tensor_model_parallel_size', 1)
                    cfg.pipeline_model_parallel_size = model_config.get('pipeline_model_parallel_size', 1)
                    cfg.pipeline_model_parallel_split_rank = model_config.get('pipeline_model_parallel_split_rank', 0)

    assert (
        cfg.trainer.devices * cfg.trainer.num_nodes
        == cfg.tensor_model_parallel_size * cfg.pipeline_model_parallel_size
    ), "devices * num_nodes should equal tensor_model_parallel_size * pipeline_model_parallel_size"

    if cfg.gpt_model_file:
        save_restore_connector = NLPSaveRestoreConnector()
        if os.path.isdir(cfg.gpt_model_file):
            save_restore_connector.model_extracted_dir = cfg.gpt_model_file

        pretrained_cfg = MegatronGPTModel.restore_from(
            restore_path=cfg.gpt_model_file,
            trainer=trainer,
            return_config=True,
            save_restore_connector=save_restore_connector,
        )
        OmegaConf.set_struct(pretrained_cfg, True)
        with open_dict(pretrained_cfg):
            pretrained_cfg.sequence_parallel = False
            pretrained_cfg.activations_checkpoint_granularity = None
            pretrained_cfg.activations_checkpoint_method = None
            pretrained_cfg.precision = trainer.precision
<<<<<<< HEAD
=======
            pretrained_cfg["use_flash_attention"] = cfg.inference.get("use_flash_attention", False)
>>>>>>> 1fede572
            if pretrained_cfg.get('mcore_gpt', False):
                # with dist checkpointing we can use the model parallel config specified by the user
                pretrained_cfg.tensor_model_parallel_size = cfg.tensor_model_parallel_size
                pretrained_cfg.pipeline_model_parallel_size = cfg.pipeline_model_parallel_size
            if trainer.precision == "16":
                pretrained_cfg.megatron_amp_O2 = False
            elif trainer.precision in ['bf16', 'bf16-mixed'] and cfg.get('megatron_amp_O2', False):
                pretrained_cfg.megatron_amp_O2 = True
        model = MegatronGPTModel.restore_from(
            restore_path=cfg.gpt_model_file,
            trainer=trainer,
            override_config_path=pretrained_cfg,
            save_restore_connector=save_restore_connector,
            map_location=f'cuda:{trainer.local_rank}',  # map_location is needed for converted models
        )
    elif cfg.checkpoint_dir:
        app_state = AppState()
        if cfg.tensor_model_parallel_size > 1 or cfg.pipeline_model_parallel_size > 1:
            app_state.model_parallel_size = cfg.tensor_model_parallel_size * cfg.pipeline_model_parallel_size
            app_state.tensor_model_parallel_size = cfg.tensor_model_parallel_size
            app_state.pipeline_model_parallel_size = cfg.pipeline_model_parallel_size
            (
                app_state.tensor_model_parallel_rank,
                app_state.pipeline_model_parallel_rank,
                app_state.model_parallel_size,
                app_state.data_parallel_size,
                app_state.pipeline_model_parallel_split_rank,
                app_state.virtual_pipeline_model_parallel_rank,
            ) = fake_initialize_model_parallel(
                world_size=app_state.model_parallel_size,
                rank=trainer.global_rank,
                tensor_model_parallel_size_=cfg.tensor_model_parallel_size,
                pipeline_model_parallel_size_=cfg.pipeline_model_parallel_size,
                pipeline_model_parallel_split_rank_=cfg.pipeline_model_parallel_split_rank,
            )
        checkpoint_path = os.path.join(cfg.checkpoint_dir, cfg.checkpoint_name)
        # checkpoint_path is a dir in case of distributed checkpointing
        if not os.path.isdir(checkpoint_path):
            # legacy checkpoint needs model parallel rank injection
            checkpoint_path = inject_model_parallel_rank(os.path.join(cfg.checkpoint_dir, cfg.checkpoint_name))
        model = MegatronGPTModel.load_from_checkpoint(checkpoint_path, hparams_file=cfg.hparams_file, trainer=trainer)
    else:
        raise ValueError("need at least a nemo file or checkpoint dir")

    model.freeze()

    # Have to turn off activations_checkpoint_method for inference
    try:
        model.model.language_model.encoder.activations_checkpoint_method = None
    except AttributeError:
        pass

    length_params: LengthParam = {
        "max_length": cfg.inference.tokens_to_generate,
        "min_length": cfg.inference.min_tokens_to_generate,
    }

    sampling_params: SamplingParam = {
        "use_greedy": cfg.inference.greedy,
        "temperature": cfg.inference.temperature,
        "top_k": cfg.inference.top_k,
        "top_p": cfg.inference.top_p,
        "repetition_penalty": cfg.inference.repetition_penalty,
        "add_BOS": cfg.inference.add_BOS,
        "all_probs": cfg.inference.all_probs,
        "compute_logprob": cfg.inference.compute_logprob,
        "end_strings": cfg.inference.end_strings,
    }

    fp8_enabled = hasattr(model.cfg, "fp8") and (model.cfg.fp8 == True)
    if fp8_enabled:
        nb_paddings = 0
        while len(cfg.prompts) % 8 != 0:
            cfg.prompts.append("")
            nb_paddings += 1

    # First method of running text generation, call model.generate method
    response = model.generate(
        inputs=OmegaConf.to_container(cfg.prompts), length_params=length_params, sampling_params=sampling_params
    )

    if fp8_enabled:
        response = remove_padded_prompts(response, nb_paddings)
    print("***************************")
    print(response)
    print("***************************")

    # Second method of running text generation, call trainer.predict [recommended]
    bs = 8 if fp8_enabled else 2
    ds = RequestDataSet(OmegaConf.to_container(cfg.prompts))
    request_dl = DataLoader(dataset=ds, batch_size=bs)
    config = OmegaConf.to_container(cfg.inference)
    model.set_inference_config(config)
    response = trainer.predict(model, request_dl)

    if fp8_enabled:
        response[-1] = remove_padded_prompts(response[-1], nb_paddings)
    print("***************************")
    print(response)
    print("***************************")

    # Third method of running text generation, use inference server
    if cfg.server:
        from nemo.collections.nlp.modules.common.megatron_web_server import get_chatbot_demo, get_demo

        if parallel_state.is_pipeline_first_stage() and parallel_state.get_tensor_model_parallel_rank() == 0:
            if cfg.web_server:
                if cfg.chat:
                    defaults = {
                        'user': cfg.chatbot_config.user,
                        'assistant': cfg.chatbot_config.assistant,
                        'system': cfg.chatbot_config.system,
                    }
                    web_ui = partial(
                        get_chatbot_demo,
                        defaults=defaults,
                        value=cfg.chatbot_config.value,
                        attributes=cfg.chatbot_config.attributes,
                    )
                else:
                    web_ui = get_demo
                loop = asyncio.new_event_loop()
                thread = threading.Thread(
                    target=web_ui,
                    daemon=True,
                    args=(cfg.share, cfg.username, cfg.password, cfg.port, cfg.web_port, loop),
                )
                thread.start()
            server = MegatronServer(model.cuda())
            server.run("0.0.0.0", port=cfg.port)

        while True:
            choice = torch.cuda.LongTensor(1)
            torch.distributed.broadcast(choice, 0)
            if choice[0].item() == 0:
                generate(model.cuda())


if __name__ == '__main__':
    main()  # noqa pylint: disable=no-value-for-parameter<|MERGE_RESOLUTION|>--- conflicted
+++ resolved
@@ -219,10 +219,7 @@
             pretrained_cfg.activations_checkpoint_granularity = None
             pretrained_cfg.activations_checkpoint_method = None
             pretrained_cfg.precision = trainer.precision
-<<<<<<< HEAD
-=======
             pretrained_cfg["use_flash_attention"] = cfg.inference.get("use_flash_attention", False)
->>>>>>> 1fede572
             if pretrained_cfg.get('mcore_gpt', False):
                 # with dist checkpointing we can use the model parallel config specified by the user
                 pretrained_cfg.tensor_model_parallel_size = cfg.tensor_model_parallel_size
