# Copyright (c) 2022, NVIDIA CORPORATION.  All rights reserved.
#
# Licensed under the Apache License, Version 2.0 (the "License");
# you may not use this file except in compliance with the License.
# You may obtain a copy of the License at
#
#     http://www.apache.org/licenses/LICENSE-2.0
#
# Unless required by applicable law or agreed to in writing, software
# distributed under the License is distributed on an "AS IS" BASIS,
# WITHOUT WARRANTIES OR CONDITIONS OF ANY KIND, either express or implied.
# See the License for the specific language governing permissions and
# limitations under the License.

import os

import numpy as np
import pytest
import torch

from nemo.collections.asr.parts.utils.nmesc_clustering import (
<<<<<<< HEAD
    SpeakerClustering, 
    split_input_data,
    getCosAffinityMatrix,
    get_closest_embeddings,
    get_minimal_indices,
    stitch_cluster_labels,
    merge_emb,
    run_reducer,
)

=======
    SpeakerClustering,
    get_closest_embeddings,
    get_minimal_indices,
    getCosAffinityMatrix,
    merge_emb,
    run_reducer,
    split_input_data,
    stitch_cluster_labels,
)
>>>>>>> c4abb633
from nemo.collections.asr.parts.utils.speaker_utils import (
    combine_float_overlaps,
    combine_int_overlaps,
    get_subsegments,
)


def check_range_values(target, source):
    bool_list = []
    for tgt, src in zip(target, source):
        for x, y in zip(src, tgt):
            bool_list.append(abs(x-y) < 1e-6)
    return all(bool_list)

<<<<<<< HEAD
def check_labels(target, source):
    bool_list = []
    for x, y in zip(target, source):
        bool_list.append(abs(x-y) < 1e-6)
    return all(bool_list)
    
=======

def check_labels(target, source):
    bool_list = []
    for x, y in zip(target, source):
        bool_list.append(abs(x - y) < 1e-6)
    return all(bool_list)


>>>>>>> c4abb633
def matrix(mat, use_tensor=True, dtype=torch.long):
    if use_tensor:
        mat = torch.Tensor(mat).to(dtype)
    else:
        mat = np.array(mat)
    return mat
<<<<<<< HEAD
=======

>>>>>>> c4abb633

def generate_mock_emb(n_emb_per_spk, perturb_sigma, emb_dim):
    """Generate a set of artificial embedding vectors from random numbers
    """
    return torch.rand(1, emb_dim).repeat(n_emb_per_spk, 1) + perturb_sigma * torch.rand(n_emb_per_spk, emb_dim)

def generate_mock_data(
    n_spks=2,
    spk_dur=3,
    emb_dim=192,
    perturb_sigma=0.01,
    ms_window=[1.5, 1.0, 0.5],
    ms_shift=[0.75, 0.5, 0.25],
    torch_seed=0,
):

    torch.manual_seed(torch_seed)
    spk_timestamps = [(spk_dur * k, spk_dur) for k in range(n_spks)]
    emb_list, seg_list = [], []
    multiscale_segment_counts = [0 for _ in range(len(ms_window))]
    ground_truth = []
    for scale_idx, (window, shift) in enumerate(zip(ms_window, ms_shift)):
        for spk_idx, (offset, dur) in enumerate(spk_timestamps):
            segments = get_subsegments(offset=offset, window=window, shift=shift, duration=dur)
            emb = generate_mock_emb(n_emb_per_spk=len(segments), perturb_sigma=perturb_sigma, emb_dim=emb_dim,)
            seg_list.extend(segments)
            emb_list.append(emb)
            multiscale_segment_counts[scale_idx] += emb.shape[0]
   
            if scale_idx == len(multiscale_segment_counts)-1:
                ground_truth.extend([spk_idx] * emb.shape[0])

            if scale_idx == len(multiscale_segment_counts) - 1:
                ground_truth.extend([spk_idx] * emb.shape[0])

    emb_tensor = torch.concat(emb_list)
    multiscale_segment_counts = torch.tensor(multiscale_segment_counts)
    segm_tensor = torch.tensor(seg_list)
    multiscale_weights = torch.ones(len(ms_window)).unsqueeze(0)
    ground_truth = torch.tensor(ground_truth)
    return emb_tensor, segm_tensor, multiscale_segment_counts, multiscale_weights, spk_timestamps, ground_truth


@pytest.mark.run_only_on('GPU')
def test_speaker_counting(n_spks=3, total_dur_sec=30, num_speakers=-1, max_num_speakers=5, cuda=True):
    speaker_clustering_python = SpeakerClustering(maj_vote_spk_count=False, cuda=cuda)
    assert isinstance(speaker_clustering_python, SpeakerClustering)
    each_spk_dur = float(total_dur_sec / n_spks)
<<<<<<< HEAD
    em, ts, mc, mw, _, _= generate_mock_data(n_spks=n_spks, spk_dur=each_spk_dur)
=======
    em, ts, mc, mw, _, _ = generate_mock_data(n_spks=n_spks, spk_dur=each_spk_dur)
>>>>>>> c4abb633
    Y = speaker_clustering_python.forward_infer(
        embeddings_in_scales=em,
        timestamps_in_scales=ts,
        multiscale_segment_counts=mc,
        multiscale_weights=mw,
        oracle_num_speakers=num_speakers,
        max_num_speakers=max_num_speakers,
    )
    return len(set(Y.tolist()))


class TestDiarizationUtilFunctions:
    """
    Tests diarization and speaker-task related utils.
    Test functions include:
        - Segment interval merging function
        - Embedding merging
    """
    @pytest.mark.unit
    def test_combine_float_overlaps(self):
        intervals = [[0.25, 1.7], [1.5, 3.0], [2.8, 5.0], [5.5, 10.0]]
        target = [[0.25, 5.0], [5.5, 10.0]]
        merged = combine_float_overlaps(intervals)
        assert check_range_values(target, merged)

    @pytest.mark.unit
    def test_combine_int_overlaps(self):
        intervals = [[1, 3], [2, 6], [8, 10], [15, 18]]
        target = [[1, 6], [8, 10], [15, 18]]
        merged = combine_int_overlaps(intervals)
        assert check_range_values(target, merged)

    @pytest.mark.unit
    def test_combine_int_overlaps_edge(self):
        intervals = [[1, 4], [4, 5]]
        target = [[1, 5]]
        merged = combine_int_overlaps(intervals)
        assert check_range_values(target, merged)

    @pytest.mark.unit
    def test_minimal_index(self):
        Y = matrix([3, 3, 3, 4, 4, 5])
        min_Y = get_minimal_indices(Y)
        target = matrix([0, 0, 0, 1, 1, 2])
        assert check_labels(target, min_Y)

    @pytest.mark.unit
    def test_stitch_cluster_labels_label_switch(self):
<<<<<<< HEAD
        Y_old = matrix([0,0,0,0,0,0])
        Y_new = matrix([0,0,0,0,0,0]) + 1
        target = matrix( [0,0,0,0,0,0] )
        result = stitch_cluster_labels(Y_old, Y_new)
        assert check_labels(target, result)
        
    @pytest.mark.unit
    def test_stitch_cluster_labels_label_many_to_one(self):
        Y_old = matrix([0,1,2,3,4,5])
        Y_new = matrix([0,0,0,0,0,0])
        target = matrix([0,0,0,0,0,0])
        with_history=False
        result = stitch_cluster_labels(Y_old, Y_new)
        assert check_labels(target, result)
        
    @pytest.mark.unit
    def test_stitch_cluster_labels_label_one_to_many(self):
        Y_old = matrix([0,0,0,0,0,0])
        Y_new = matrix([0,1,2,3,4,5])
        target = matrix([0,1,2,3,4,5])
        with_history=False
        result = stitch_cluster_labels(Y_old, Y_new)
        assert check_labels(target, result)
        
    @pytest.mark.unit
    def test_stitch_cluster_labels_one_label_replaced(self, N=3):
        Y_old = matrix( [0] * N + [1] * N + [2] * N )
        Y_new = matrix( [1] * N + [2] * N + [3] * N )
        target= matrix( [0, 0, 0, 1, 1, 1, 2, 2, 2] )
        result = stitch_cluster_labels(Y_old, Y_new)
        assert check_labels(target, result)
        
    @pytest.mark.unit
    def test_stitch_cluster_labels_confusion_error(self, N=3):
        Y_old = matrix( [0] * N + [1] * (N-1)+ [2] * (N+1))
        Y_new = matrix( [1] * N + [2] * N +    [3] * N )
        target= matrix( [0, 0, 0, 1, 1, 1, 2, 2, 2] )
        result = stitch_cluster_labels(Y_old, Y_new)
        assert check_labels(target, result)
        
    @pytest.mark.unit
    def test_stitch_cluster_labels_speaker_more_speakers(self, N=3):
        Y_old = matrix( [0] * N + [1] * (N-1)+ [2] * (N+1) + [0, 0, 0])
        Y_new = matrix( [1] * N + [0] * N +    [2] * N     + [4, 5, 6])
        target= matrix( [0, 0, 0, 1, 1, 1, 2, 2, 2, 3, 4, 5] )
=======
        Y_old = matrix([0, 0, 0, 0, 0, 0])
        Y_new = matrix([0, 0, 0, 0, 0, 0]) + 1
        target = matrix([0, 0, 0, 0, 0, 0])
        result = stitch_cluster_labels(Y_old, Y_new)
        assert check_labels(target, result)

    @pytest.mark.unit
    def test_stitch_cluster_labels_label_many_to_one(self):
        Y_old = matrix([0, 1, 2, 3, 4, 5])
        Y_new = matrix([0, 0, 0, 0, 0, 0])
        target = matrix([0, 0, 0, 0, 0, 0])
        with_history = False
        result = stitch_cluster_labels(Y_old, Y_new)
        assert check_labels(target, result)

    @pytest.mark.unit
    def test_stitch_cluster_labels_label_one_to_many(self):
        Y_old = matrix([0, 0, 0, 0, 0, 0])
        Y_new = matrix([0, 1, 2, 3, 4, 5])
        target = matrix([0, 1, 2, 3, 4, 5])
        with_history = False
        result = stitch_cluster_labels(Y_old, Y_new)
        assert check_labels(target, result)

    @pytest.mark.unit
    def test_stitch_cluster_labels_one_label_replaced(self, N=3):
        Y_old = matrix([0] * N + [1] * N + [2] * N)
        Y_new = matrix([1] * N + [2] * N + [3] * N)
        target = matrix([0, 0, 0, 1, 1, 1, 2, 2, 2])
        result = stitch_cluster_labels(Y_old, Y_new)
        assert check_labels(target, result)

    @pytest.mark.unit
    def test_stitch_cluster_labels_confusion_error(self, N=3):
        Y_old = matrix([0] * N + [1] * (N - 1) + [2] * (N + 1))
        Y_new = matrix([1] * N + [2] * N + [3] * N)
        target = matrix([0, 0, 0, 1, 1, 1, 2, 2, 2])
        result = stitch_cluster_labels(Y_old, Y_new)
        assert check_labels(target, result)

    @pytest.mark.unit
    def test_stitch_cluster_labels_speaker_more_speakers(self, N=3):
        Y_old = matrix([0] * N + [1] * (N - 1) + [2] * (N + 1) + [0, 0, 0])
        Y_new = matrix([1] * N + [0] * N + [2] * N + [4, 5, 6])
        target = matrix([0, 0, 0, 1, 1, 1, 2, 2, 2, 3, 4, 5])
>>>>>>> c4abb633
        result = stitch_cluster_labels(Y_old, Y_new)
        assert check_labels(target, result)

    @pytest.mark.unit
    def test_stitch_cluster_labels_speaker_longer_sequence(self, N=3):
<<<<<<< HEAD
        Y_old = matrix( [0] * N + [1] * N + [2] * N + [0, 0, 0])
        Y_new = matrix( [1] * N + [2] * N + [0] * N + [1, 2, 3, 1, 2, 3])
        target= matrix( [0, 0, 0, 1, 1, 1, 2, 2, 2, 0, 1, 3, 0, 1, 3] )
        result = stitch_cluster_labels(Y_old, Y_new)
        assert check_labels(target, result)
   
=======
        Y_old = matrix([0] * N + [1] * N + [2] * N + [0, 0, 0])
        Y_new = matrix([1] * N + [2] * N + [0] * N + [1, 2, 3, 1, 2, 3])
        target = matrix([0, 0, 0, 1, 1, 1, 2, 2, 2, 0, 1, 3, 0, 1, 3])
        result = stitch_cluster_labels(Y_old, Y_new)
        assert check_labels(target, result)

>>>>>>> c4abb633
    @pytest.mark.unit
    def test_embedding_merger(self):
        em, ts, mc, mw, spk_ts, gt = generate_mock_data(n_spks=2, spk_dur=2, perturb_sigma=0.1)
        em_s, ts_s = split_input_data(em, ts, mc)
        base_scale_idx = len(em_s) - 1
        target_spk = 0
        target_num = 3
        pre_clus_labels = gt
        ndx = torch.where(pre_clus_labels == target_spk)[0]
        pre_embs = em_s[base_scale_idx]
        affinity_mat = getCosAffinityMatrix(pre_embs)
<<<<<<< HEAD
        cmat = torch.tril(affinity_mat[:, ndx][ndx, :]) 
=======
        cmat = torch.tril(affinity_mat[:, ndx][ndx, :])
>>>>>>> c4abb633
        # Check the dimension of the selected affinity values
        assert cmat.shape[0] == cmat.shape[1] == torch.sum(pre_clus_labels == target_spk).item()
        index_2d = get_closest_embeddings(cmat, ndx, target_num)
        # Check the most closest affinity value
        assert torch.max(cmat.flatten()) == cmat[index_2d[0, 0], index_2d[1, 0]]
        spk_cluster_labels, emb_ndx = pre_clus_labels[ndx], pre_embs[ndx]
<<<<<<< HEAD
        merged_embs, merged_clus_labels = merge_emb(index_2d, 
                                                    emb_ndx, 
                                                    spk_cluster_labels)
        # Check the number of merged embeddings and labels
        assert (torch.sum(gt == target_spk).item() - target_num) == merged_clus_labels.shape[0]
    
=======
        merged_embs, merged_clus_labels = merge_emb(index_2d, emb_ndx, spk_cluster_labels)
        # Check the number of merged embeddings and labels
        assert (torch.sum(gt == target_spk).item() - target_num) == merged_clus_labels.shape[0]

>>>>>>> c4abb633
    @pytest.mark.unit
    def test_embedding_reducer(self):
        em, ts, mc, mw, spk_ts, gt = generate_mock_data(n_spks=2, spk_dur=10)
        em_s, ts_s = split_input_data(em, ts, mc)
        base_scale_idx = len(em_s) - 1
        target_spk = 0
        target_num = 10
        merged_embs, merged_clus_labels = run_reducer(
<<<<<<< HEAD
                                            pre_embs=em_s[base_scale_idx],
                                            target_spk_idx=target_spk, 
                                            target_num=target_num, 
                                            pre_clus_labels=gt
                                            )
=======
            pre_embs=em_s[base_scale_idx], target_spk_idx=target_spk, target_num=target_num, pre_clus_labels=gt
        )
>>>>>>> c4abb633
        assert (torch.sum(gt == target_spk).item() - target_num) == merged_clus_labels.shape[0]


class TestSpeakerClustering:
    """
    Test speaker clustering module
    Test functions include:
        - script module export
        - speaker counting feature
    """

    @pytest.mark.run_only_on('GPU')
    @pytest.mark.unit
    def test_clus_script_export(self):
        exported_filename = 'speaker_clustering_script.pt'
        speaker_clustering_python = SpeakerClustering(maj_vote_spk_count=False, cuda=True)
        speaker_clustering_scripted_source = torch.jit.script(speaker_clustering_python)
        torch.jit.save(speaker_clustering_scripted_source, exported_filename)
        speaker_clustering_scripted = torch.jit.load(exported_filename)
        assert os.path.exists(exported_filename)
        os.remove(exported_filename)
        assert not os.path.exists(exported_filename)
        total_dur_sec = 30
        n_spks = 3
        each_spk_dur = float(total_dur_sec / n_spks)
        em, ts, mc, mw, spk_ts, gt = generate_mock_data(n_spks=n_spks, spk_dur=each_spk_dur)
        num_speakers = -1
        max_num_speakers = 8
<<<<<<< HEAD
        enhanced_count_thres=80
        sparse_search_volume=10
        max_rp_threshold=0.15
        fixed_thres=-1.0
=======
        enhanced_count_thres = 80
        sparse_search_volume = 10
        max_rp_threshold = 0.15
        fixed_thres = -1.0
>>>>>>> c4abb633

        # Function call for NeMo python pipeline (unexported) in python
        Y_py = speaker_clustering_python.forward_infer(
            embeddings_in_scales=em,
            timestamps_in_scales=ts,
            multiscale_segment_counts=mc,
            multiscale_weights=mw,
            oracle_num_speakers=num_speakers,
            max_num_speakers=max_num_speakers,
            enhanced_count_thres=enhanced_count_thres,
            sparse_search_volume=sparse_search_volume,
            max_rp_threshold=max_rp_threshold,
            fixed_thres=fixed_thres,
        )

        # Function call for exported module but in python
        Y_tjs = speaker_clustering_scripted.forward_infer(
            embeddings_in_scales=em,
            timestamps_in_scales=ts,
            multiscale_segment_counts=mc,
            multiscale_weights=mw,
            oracle_num_speakers=num_speakers,
            max_num_speakers=max_num_speakers,
            enhanced_count_thres=enhanced_count_thres,
            sparse_search_volume=sparse_search_volume,
            max_rp_threshold=max_rp_threshold,
            fixed_thres=fixed_thres,
        )

        clustering_param_dict = {
            'embeddings': em,
            'timestamps': ts,
            'multiscale_segment_counts': mc,
            'multiscale_weights': mw,
            'oracle_num_speakers': torch.LongTensor([num_speakers]),
            'max_num_speakers': torch.LongTensor([max_num_speakers]),
            'enhanced_count_thres': torch.LongTensor([enhanced_count_thres]),
            'sparse_search_volume': torch.LongTensor([sparse_search_volume]),
            'max_rp_threshold': torch.tensor([max_rp_threshold]),
            'fixed_thres': torch.tensor([fixed_thres]),
        }

        # Function call for an exported module in Triton server environment
        Y_prd = speaker_clustering_scripted.forward(clustering_param_dict)

        # All three types of function call should generate exactly the same output.
        assert len(set(Y_tjs.tolist())) == len(set(Y_py.tolist())) == len(set(Y_prd.tolist())) == n_spks
        assert (
            all(Y_tjs == Y_py) == all(Y_py == Y_prd) == True
        ), f"Script module and python module are showing different clustering results"

    @pytest.mark.run_only_on('CPU')
    @pytest.mark.unit
    def test_speaker_counting_1_cpu(self, n_spks=1):
        est_n_spk = test_speaker_counting(n_spks=n_spks, total_dur_sec=10, cuda=False)
        assert est_n_spk == n_spks, f"Clustering test failed at n_spks={n_spks} speaker test"
        est_n_spk = test_speaker_counting(n_spks=n_spks, total_dur_sec=20, cuda=False)
        assert est_n_spk == n_spks, f"Clustering test failed at n_spks={n_spks} speaker test"

    @pytest.mark.run_only_on('GPU')
    @pytest.mark.unit
    def test_speaker_counting_1spk_gpu(self, n_spks=1):
        est_n_spk = test_speaker_counting(n_spks=n_spks, total_dur_sec=10)
        assert est_n_spk == n_spks, f"Clustering test failed at n_spks={n_spks} speaker test"
        est_n_spk = test_speaker_counting(n_spks=n_spks, total_dur_sec=20)
        assert est_n_spk == n_spks, f"Clustering test failed at n_spks={n_spks} speaker test"

    @pytest.mark.run_only_on('GPU')
    @pytest.mark.unit
    def test_speaker_counting_2spk_gpu(self, n_spks=2):
        est_n_spk = test_speaker_counting(n_spks=n_spks)
        assert est_n_spk == n_spks, f"Clustering test failed at n_spks={n_spks} speaker test"

    @pytest.mark.run_only_on('GPU')
    @pytest.mark.unit
    def test_speaker_counting_3spk_gpu(self, n_spks=3):
        est_n_spk = test_speaker_counting(n_spks=n_spks)
        assert est_n_spk == n_spks, f"Clustering test failed at n_spks={n_spks} speaker test"

    @pytest.mark.run_only_on('GPU')
    @pytest.mark.unit
    def test_speaker_counting_4spk_gpu(self, n_spks=4):
        est_n_spk = test_speaker_counting(n_spks=n_spks)
        assert est_n_spk == n_spks, f"Clustering test failed at n_spks={n_spks} speaker test"

    @pytest.mark.run_only_on('GPU')
    @pytest.mark.unit
    def test_speaker_counting_5spk_gpu(self, n_spks=5):
        est_n_spk = test_speaker_counting(n_spks=n_spks)
        assert est_n_spk == n_spks, f"Clustering test failed at n_spks={n_spks} speaker test"

    def test_offline_clustering(self):
        # TODO
        pass

    def test_online_clustering(self):
        # TODO
        pass<|MERGE_RESOLUTION|>--- conflicted
+++ resolved
@@ -19,18 +19,6 @@
 import torch
 
 from nemo.collections.asr.parts.utils.nmesc_clustering import (
-<<<<<<< HEAD
-    SpeakerClustering, 
-    split_input_data,
-    getCosAffinityMatrix,
-    get_closest_embeddings,
-    get_minimal_indices,
-    stitch_cluster_labels,
-    merge_emb,
-    run_reducer,
-)
-
-=======
     SpeakerClustering,
     get_closest_embeddings,
     get_minimal_indices,
@@ -40,7 +28,6 @@
     split_input_data,
     stitch_cluster_labels,
 )
->>>>>>> c4abb633
 from nemo.collections.asr.parts.utils.speaker_utils import (
     combine_float_overlaps,
     combine_int_overlaps,
@@ -52,17 +39,9 @@
     bool_list = []
     for tgt, src in zip(target, source):
         for x, y in zip(src, tgt):
-            bool_list.append(abs(x-y) < 1e-6)
+            bool_list.append(abs(x - y) < 1e-6)
     return all(bool_list)
 
-<<<<<<< HEAD
-def check_labels(target, source):
-    bool_list = []
-    for x, y in zip(target, source):
-        bool_list.append(abs(x-y) < 1e-6)
-    return all(bool_list)
-    
-=======
 
 def check_labels(target, source):
     bool_list = []
@@ -71,22 +50,19 @@
     return all(bool_list)
 
 
->>>>>>> c4abb633
 def matrix(mat, use_tensor=True, dtype=torch.long):
     if use_tensor:
         mat = torch.Tensor(mat).to(dtype)
     else:
         mat = np.array(mat)
     return mat
-<<<<<<< HEAD
-=======
-
->>>>>>> c4abb633
+
 
 def generate_mock_emb(n_emb_per_spk, perturb_sigma, emb_dim):
     """Generate a set of artificial embedding vectors from random numbers
     """
     return torch.rand(1, emb_dim).repeat(n_emb_per_spk, 1) + perturb_sigma * torch.rand(n_emb_per_spk, emb_dim)
+
 
 def generate_mock_data(
     n_spks=2,
@@ -110,9 +86,6 @@
             seg_list.extend(segments)
             emb_list.append(emb)
             multiscale_segment_counts[scale_idx] += emb.shape[0]
-   
-            if scale_idx == len(multiscale_segment_counts)-1:
-                ground_truth.extend([spk_idx] * emb.shape[0])
 
             if scale_idx == len(multiscale_segment_counts) - 1:
                 ground_truth.extend([spk_idx] * emb.shape[0])
@@ -130,11 +103,7 @@
     speaker_clustering_python = SpeakerClustering(maj_vote_spk_count=False, cuda=cuda)
     assert isinstance(speaker_clustering_python, SpeakerClustering)
     each_spk_dur = float(total_dur_sec / n_spks)
-<<<<<<< HEAD
-    em, ts, mc, mw, _, _= generate_mock_data(n_spks=n_spks, spk_dur=each_spk_dur)
-=======
     em, ts, mc, mw, _, _ = generate_mock_data(n_spks=n_spks, spk_dur=each_spk_dur)
->>>>>>> c4abb633
     Y = speaker_clustering_python.forward_infer(
         embeddings_in_scales=em,
         timestamps_in_scales=ts,
@@ -153,6 +122,7 @@
         - Segment interval merging function
         - Embedding merging
     """
+
     @pytest.mark.unit
     def test_combine_float_overlaps(self):
         intervals = [[0.25, 1.7], [1.5, 3.0], [2.8, 5.0], [5.5, 10.0]]
@@ -183,53 +153,6 @@
 
     @pytest.mark.unit
     def test_stitch_cluster_labels_label_switch(self):
-<<<<<<< HEAD
-        Y_old = matrix([0,0,0,0,0,0])
-        Y_new = matrix([0,0,0,0,0,0]) + 1
-        target = matrix( [0,0,0,0,0,0] )
-        result = stitch_cluster_labels(Y_old, Y_new)
-        assert check_labels(target, result)
-        
-    @pytest.mark.unit
-    def test_stitch_cluster_labels_label_many_to_one(self):
-        Y_old = matrix([0,1,2,3,4,5])
-        Y_new = matrix([0,0,0,0,0,0])
-        target = matrix([0,0,0,0,0,0])
-        with_history=False
-        result = stitch_cluster_labels(Y_old, Y_new)
-        assert check_labels(target, result)
-        
-    @pytest.mark.unit
-    def test_stitch_cluster_labels_label_one_to_many(self):
-        Y_old = matrix([0,0,0,0,0,0])
-        Y_new = matrix([0,1,2,3,4,5])
-        target = matrix([0,1,2,3,4,5])
-        with_history=False
-        result = stitch_cluster_labels(Y_old, Y_new)
-        assert check_labels(target, result)
-        
-    @pytest.mark.unit
-    def test_stitch_cluster_labels_one_label_replaced(self, N=3):
-        Y_old = matrix( [0] * N + [1] * N + [2] * N )
-        Y_new = matrix( [1] * N + [2] * N + [3] * N )
-        target= matrix( [0, 0, 0, 1, 1, 1, 2, 2, 2] )
-        result = stitch_cluster_labels(Y_old, Y_new)
-        assert check_labels(target, result)
-        
-    @pytest.mark.unit
-    def test_stitch_cluster_labels_confusion_error(self, N=3):
-        Y_old = matrix( [0] * N + [1] * (N-1)+ [2] * (N+1))
-        Y_new = matrix( [1] * N + [2] * N +    [3] * N )
-        target= matrix( [0, 0, 0, 1, 1, 1, 2, 2, 2] )
-        result = stitch_cluster_labels(Y_old, Y_new)
-        assert check_labels(target, result)
-        
-    @pytest.mark.unit
-    def test_stitch_cluster_labels_speaker_more_speakers(self, N=3):
-        Y_old = matrix( [0] * N + [1] * (N-1)+ [2] * (N+1) + [0, 0, 0])
-        Y_new = matrix( [1] * N + [0] * N +    [2] * N     + [4, 5, 6])
-        target= matrix( [0, 0, 0, 1, 1, 1, 2, 2, 2, 3, 4, 5] )
-=======
         Y_old = matrix([0, 0, 0, 0, 0, 0])
         Y_new = matrix([0, 0, 0, 0, 0, 0]) + 1
         target = matrix([0, 0, 0, 0, 0, 0])
@@ -275,27 +198,17 @@
         Y_old = matrix([0] * N + [1] * (N - 1) + [2] * (N + 1) + [0, 0, 0])
         Y_new = matrix([1] * N + [0] * N + [2] * N + [4, 5, 6])
         target = matrix([0, 0, 0, 1, 1, 1, 2, 2, 2, 3, 4, 5])
->>>>>>> c4abb633
         result = stitch_cluster_labels(Y_old, Y_new)
         assert check_labels(target, result)
 
     @pytest.mark.unit
     def test_stitch_cluster_labels_speaker_longer_sequence(self, N=3):
-<<<<<<< HEAD
-        Y_old = matrix( [0] * N + [1] * N + [2] * N + [0, 0, 0])
-        Y_new = matrix( [1] * N + [2] * N + [0] * N + [1, 2, 3, 1, 2, 3])
-        target= matrix( [0, 0, 0, 1, 1, 1, 2, 2, 2, 0, 1, 3, 0, 1, 3] )
-        result = stitch_cluster_labels(Y_old, Y_new)
-        assert check_labels(target, result)
-   
-=======
         Y_old = matrix([0] * N + [1] * N + [2] * N + [0, 0, 0])
         Y_new = matrix([1] * N + [2] * N + [0] * N + [1, 2, 3, 1, 2, 3])
         target = matrix([0, 0, 0, 1, 1, 1, 2, 2, 2, 0, 1, 3, 0, 1, 3])
         result = stitch_cluster_labels(Y_old, Y_new)
         assert check_labels(target, result)
 
->>>>>>> c4abb633
     @pytest.mark.unit
     def test_embedding_merger(self):
         em, ts, mc, mw, spk_ts, gt = generate_mock_data(n_spks=2, spk_dur=2, perturb_sigma=0.1)
@@ -307,30 +220,17 @@
         ndx = torch.where(pre_clus_labels == target_spk)[0]
         pre_embs = em_s[base_scale_idx]
         affinity_mat = getCosAffinityMatrix(pre_embs)
-<<<<<<< HEAD
-        cmat = torch.tril(affinity_mat[:, ndx][ndx, :]) 
-=======
         cmat = torch.tril(affinity_mat[:, ndx][ndx, :])
->>>>>>> c4abb633
         # Check the dimension of the selected affinity values
         assert cmat.shape[0] == cmat.shape[1] == torch.sum(pre_clus_labels == target_spk).item()
         index_2d = get_closest_embeddings(cmat, ndx, target_num)
         # Check the most closest affinity value
         assert torch.max(cmat.flatten()) == cmat[index_2d[0, 0], index_2d[1, 0]]
         spk_cluster_labels, emb_ndx = pre_clus_labels[ndx], pre_embs[ndx]
-<<<<<<< HEAD
-        merged_embs, merged_clus_labels = merge_emb(index_2d, 
-                                                    emb_ndx, 
-                                                    spk_cluster_labels)
-        # Check the number of merged embeddings and labels
-        assert (torch.sum(gt == target_spk).item() - target_num) == merged_clus_labels.shape[0]
-    
-=======
         merged_embs, merged_clus_labels = merge_emb(index_2d, emb_ndx, spk_cluster_labels)
         # Check the number of merged embeddings and labels
         assert (torch.sum(gt == target_spk).item() - target_num) == merged_clus_labels.shape[0]
 
->>>>>>> c4abb633
     @pytest.mark.unit
     def test_embedding_reducer(self):
         em, ts, mc, mw, spk_ts, gt = generate_mock_data(n_spks=2, spk_dur=10)
@@ -339,16 +239,8 @@
         target_spk = 0
         target_num = 10
         merged_embs, merged_clus_labels = run_reducer(
-<<<<<<< HEAD
-                                            pre_embs=em_s[base_scale_idx],
-                                            target_spk_idx=target_spk, 
-                                            target_num=target_num, 
-                                            pre_clus_labels=gt
-                                            )
-=======
             pre_embs=em_s[base_scale_idx], target_spk_idx=target_spk, target_num=target_num, pre_clus_labels=gt
         )
->>>>>>> c4abb633
         assert (torch.sum(gt == target_spk).item() - target_num) == merged_clus_labels.shape[0]
 
 
@@ -377,17 +269,10 @@
         em, ts, mc, mw, spk_ts, gt = generate_mock_data(n_spks=n_spks, spk_dur=each_spk_dur)
         num_speakers = -1
         max_num_speakers = 8
-<<<<<<< HEAD
-        enhanced_count_thres=80
-        sparse_search_volume=10
-        max_rp_threshold=0.15
-        fixed_thres=-1.0
-=======
         enhanced_count_thres = 80
         sparse_search_volume = 10
         max_rp_threshold = 0.15
         fixed_thres = -1.0
->>>>>>> c4abb633
 
         # Function call for NeMo python pipeline (unexported) in python
         Y_py = speaker_clustering_python.forward_infer(
